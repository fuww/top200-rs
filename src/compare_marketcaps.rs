--- conflicted
+++ resolved
@@ -441,12 +441,8 @@
             .unwrap()
     });
 
-<<<<<<< HEAD
     for (i, comp) in valid_comparisons.iter().take(10).enumerate() {
         let currency = comp.original_currency.as_deref().unwrap_or("USD");
-=======
-    for (i, comp) in losers.iter().take(10).enumerate() {
->>>>>>> cdd428cd
         writeln!(
             file,
             "{}. **{}** ([{}](https://finance.yahoo.com/quote/{}/)): {:.2}% ({:.2}M {} decrease)",
@@ -455,17 +451,12 @@
             comp.ticker,
             comp.ticker,
             comp.percentage_change.unwrap(),
-<<<<<<< HEAD
             comp.absolute_change.unwrap_or(0.0).abs() / 1_000_000.0,
             currency
-=======
-            comp.absolute_change.unwrap_or(0.0).abs() / 1_000_000.0
->>>>>>> cdd428cd
         )?;
     }
     writeln!(file)?;
 
-<<<<<<< HEAD
     // Top 10 by absolute gain (note: different currencies, so not directly comparable)
     writeln!(file, "## Top 10 by Absolute Gain")?;
     writeln!(
@@ -474,28 +465,14 @@
     )?;
     writeln!(file)?;
     valid_comparisons.sort_by(|a, b| {
-=======
-    // Top 10 by absolute gain (only positive changes)
-    writeln!(file, "## Top 10 by Absolute Gain")?;
-    let mut abs_gainers: Vec<_> = valid_comparisons
-        .iter()
-        .filter(|c| c.absolute_change.unwrap_or(0.0) > 0.0)
-        .cloned()
-        .collect();
-    abs_gainers.sort_by(|a, b| {
->>>>>>> cdd428cd
         b.absolute_change
             .unwrap_or(0.0)
             .partial_cmp(&a.absolute_change.unwrap_or(0.0))
             .unwrap()
     });
 
-<<<<<<< HEAD
     for (i, comp) in valid_comparisons.iter().take(10).enumerate() {
         let currency = comp.original_currency.as_deref().unwrap_or("USD");
-=======
-    for (i, comp) in abs_gainers.iter().take(10).enumerate() {
->>>>>>> cdd428cd
         writeln!(
             file,
             "{}. **{}** ([{}](https://finance.yahoo.com/quote/{}/)): {:.2}B {} gain ({:.2}%)",
@@ -512,28 +489,18 @@
 
     // Top 10 by absolute loss (only negative changes)
     writeln!(file, "## Top 10 by Absolute Loss")?;
-<<<<<<< HEAD
     writeln!(
         file,
         "_Note: Values are in original currencies and may not be directly comparable._"
     )?;
     writeln!(file)?;
     valid_comparisons.sort_by(|a, b| {
-=======
-    let mut abs_losers: Vec<_> = valid_comparisons
-        .iter()
-        .filter(|c| c.absolute_change.unwrap_or(0.0) < 0.0)
-        .cloned()
-        .collect();
-    abs_losers.sort_by(|a, b| {
->>>>>>> cdd428cd
         a.absolute_change
             .unwrap_or(0.0)
             .partial_cmp(&b.absolute_change.unwrap_or(0.0))
             .unwrap()
     });
 
-<<<<<<< HEAD
     for (i, comp) in valid_comparisons.iter().take(10).enumerate() {
         if comp.absolute_change.unwrap_or(0.0) < 0.0 {
             let currency = comp.original_currency.as_deref().unwrap_or("USD");
@@ -549,19 +516,6 @@
                 comp.percentage_change.unwrap_or(0.0)
             )?;
         }
-=======
-    for (i, comp) in abs_losers.iter().take(10).enumerate() {
-        writeln!(
-            file,
-            "{}. **{}** ([{}](https://finance.yahoo.com/quote/{}/)): ${:.2}B loss ({:.2}%)",
-            i + 1,
-            comp.name,
-            comp.ticker,
-            comp.ticker,
-            comp.absolute_change.unwrap_or(0.0).abs() / 1_000_000_000.0,
-            comp.percentage_change.unwrap_or(0.0)
-        )?;
->>>>>>> cdd428cd
     }
     writeln!(file)?;
 
